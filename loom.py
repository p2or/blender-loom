--- conflicted
+++ resolved
@@ -3944,14 +3944,10 @@
                     mf=i[0], sf=str(i[1]).split(".")[1]) for i in self._skipped_frames)
             else:
                 skipped = ','.join(map(str, self._skipped_frames))
-<<<<<<< HEAD
-            self.report({'WARNING'}, "Frame(s) {} skipped (would overwrite existing file(s))".format(skipped))
-=======
             
             self.report(
                 {'WARNING'}, 
                 "Frame(s): {} skipped (would overwrite existing file(s))".format(skipped))
->>>>>>> d24e48b0
 
     def execute(self, context):
         scn = context.scene
@@ -5644,14 +5640,9 @@
         layout.separator()
         #layout.operator(LOOM_OT_project_dialog.bl_idname, icon="OUTLINER") #PRESET
         layout.operator(LOOM_OT_open_output_folder.bl_idname, icon='FOLDER_REDIRECT')
-<<<<<<< HEAD
-        if bpy.app.version < (3, 0, 0): # Test again, if released
-            layout.operator(LOOM_OT_open_preferences.bl_idname, icon='PREFERENCES', text="Loom Preferences")
-=======
         layout.operator(LOOM_OT_rename_dialog.bl_idname, icon="SORTALPHA")
         #if bpy.app.version < (3, 0, 0): # Test again, if released
         layout.operator(LOOM_OT_open_preferences.bl_idname, icon='PREFERENCES', text="Loom Preferences")
->>>>>>> d24e48b0
 
 def draw_loom_render_menu(self, context):
     layout = self.layout
